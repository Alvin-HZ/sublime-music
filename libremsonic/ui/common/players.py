--- conflicted
+++ resolved
@@ -1,5 +1,4 @@
 import threading
-import mimetypes
 from urllib.parse import urlparse, quote
 import socket
 from http.server import HTTPServer, SimpleHTTPRequestHandler
@@ -10,7 +9,7 @@
 import pychromecast
 import mpv
 
-<<<<<<< HEAD
+from libremsonic.config import AppConfiguration
 from libremsonic.cache_manager import CacheManager
 from libremsonic.server.api_objects import Child
 
@@ -22,9 +21,6 @@
     def __init__(self, name: str, value: Any):
         self.name = name
         self.value = value
-=======
-from libremsonic.config import AppConfiguration
->>>>>>> a9501ca1
 
 
 class Player:
@@ -32,17 +28,14 @@
             self,
             on_timepos_change: Callable[[float], None],
             on_track_end: Callable[[], None],
-<<<<<<< HEAD
             on_player_event: Callable[[PlayerEvent], None],
-=======
             config: AppConfiguration,
->>>>>>> a9501ca1
     ):
         self.on_timepos_change = on_timepos_change
         self.on_track_end = on_track_end
         self.on_player_event = on_player_event
+        self.config = config
         self._song_loaded = False
-        self.config = config
 
     @property
     def playing(self):
@@ -60,15 +53,11 @@
     def volume(self, value):
         return self._set_volume(value)
 
-<<<<<<< HEAD
+    def reset(self):
+        raise NotImplementedError(
+            'reset must be implemented by implementor of Player')
+
     def play_media(self, file_or_url, progress, song):
-=======
-    def reset(self):
-        raise NotImplementedError(
-            'reset must be implemented by implementor of Player')
-
-    def play_media(self, file_or_url=None, progress=None):
->>>>>>> a9501ca1
         raise NotImplementedError(
             'play_media must be implemented by implementor of Player')
 
@@ -128,20 +117,16 @@
     def _is_playing(self):
         return not self.mpv.pause
 
-<<<<<<< HEAD
-    def play_media(self, file_or_url, progress, song):
-        self.had_progress_value = False
-=======
     def reset(self):
         self._song_loaded = False
         with self.progress_value_lock:
             self.progress_value_count = 0
 
-    def play_media(self, file_or_url, progress=None):
+    def play_media(self, file_or_url, progress, song):
+        self.had_progress_value = False
         with self.progress_value_lock:
             self.progress_value_count = 0
 
->>>>>>> a9501ca1
         self.mpv.pause = False
         self.mpv.command(
             'loadfile',
@@ -239,7 +224,21 @@
         ChromecastPlayer.cast_status_listener.on_new_cast_status = self.on_new_cast_status
         ChromecastPlayer.media_status_listener.on_new_media_status = self.on_new_media_status
 
-<<<<<<< HEAD
+        # Set host_ip
+        s = socket.socket(socket.AF_INET, socket.SOCK_DGRAM)
+        s.connect(('8.8.8.8', 80))
+        self.host_ip = s.getsockname()[0]
+        s.close()
+
+        # TODO make the port come from the app config
+        self.server_thread = ChromecastPlayer.ServerThread(
+            '0.0.0.0',
+            8080,
+            self.config.cache_location,
+        )
+        self.server_thread.daemon = True
+        self.server_thread.start()
+
     def on_new_cast_status(self, status):
         print('new cast status')
         print(status)
@@ -248,22 +247,6 @@
                 'volume_change',
                 status.volume_level * 100 if not status.volume_muted else 0,
             ))
-=======
-        # Set host_ip
-        s = socket.socket(socket.AF_INET, socket.SOCK_DGRAM)
-        s.connect(('8.8.8.8', 80))
-        self.host_ip = s.getsockname()[0]
-        s.close()
-
-        # TODO make the port come from the app config
-        self.server_thread = ChromecastPlayer.ServerThread(
-            '0.0.0.0',
-            8080,
-            self.config.cache_location,
-        )
-        self.server_thread.daemon = True
-        self.server_thread.start()
->>>>>>> a9501ca1
 
     def on_new_media_status(self, status):
         # Detect the end of a track and go to the next one.
@@ -315,8 +298,17 @@
     def _is_playing(self):
         return self.chromecast.media_controller.status.player_is_playing
 
-<<<<<<< HEAD
+    def reset(self):
+        self._song_loaded = False
+
     def play_media(self, file_or_url: str, progress: float, song: Child):
+        stream_scheme = urlparse(file_or_url).scheme
+        if not stream_scheme:
+            # TODO make this come from the app config
+            strlen = len('/home/sumner/.local/share/libremsonic/')
+            file_or_url = file_or_url[strlen:]
+            file_or_url = f'http://{self.host_ip}:8080/{quote(file_or_url)}'
+
         cover_art_url = CacheManager.get_cover_art_url(song.id, 1000)
         self.chromecast.media_controller.play_media(
             file_or_url,
@@ -332,20 +324,6 @@
             ),
         )
         self._timepos = progress
-=======
-    def reset(self):
-        self._song_loaded = False
-
-    def play_media(self, file_or_url=None, progress=None):
-        stream_scheme = urlparse(file_or_url).scheme
-        if not stream_scheme:
-            # TODO make this come from the app config
-            strlen = len('/home/sumner/.local/share/libremsonic/')
-            file_or_url = file_or_url[strlen:]
-            file_or_url = f'http://{self.host_ip}:8080/{quote(file_or_url)}'
-
-        self.chromecast.media_controller.play_media(file_or_url, 'audio/mp3')
->>>>>>> a9501ca1
 
         def on_play_begin():
             self._song_loaded = True
