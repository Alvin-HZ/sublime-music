--- conflicted
+++ resolved
@@ -421,11 +421,7 @@
                     force_stream=True,
                 )
 
-<<<<<<< HEAD
-        cover_art_url = CacheManager.get_cover_art_url(song.coverArt, 1000)
-=======
-        cover_art_url = CacheManager.get_cover_art_url(song.id)
->>>>>>> db528fb0
+        cover_art_url = CacheManager.get_cover_art_url(song.coverArt)
         self.chromecast.media_controller.play_media(
             file_or_url,
             # Just pretend that whatever we send it is mp3, even if it isn't.
